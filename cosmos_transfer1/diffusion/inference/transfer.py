# SPDX-FileCopyrightText: Copyright (c) 2025 NVIDIA CORPORATION & AFFILIATES. All rights reserved.
# SPDX-License-Identifier: Apache-2.0
#
# Licensed under the Apache License, Version 2.0 (the "License");
# you may not use this file except in compliance with the License.
# You may obtain a copy of the License at
#
# http://www.apache.org/licenses/LICENSE-2.0
#
# Unless required by applicable law or agreed to in writing, software
# distributed under the License is distributed on an "AS IS" BASIS,
# WITHOUT WARRANTIES OR CONDITIONS OF ANY KIND, either express or implied.
# See the License for the specific language governing permissions and
# limitations under the License.

import argparse
import copy
import json
import os

os.environ["TOKENIZERS_PARALLELISM"] = "false"  # Workaround to suppress MP warning

import sys
from io import BytesIO

import torch

from cosmos_transfer1.checkpoints import (
    BASE_7B_CHECKPOINT_AV_SAMPLE_PATH,
    BASE_7B_CHECKPOINT_PATH,
    EDGE2WORLD_CONTROLNET_DISTILLED_CHECKPOINT_PATH,
)
from cosmos_transfer1.diffusion.inference.inference_utils import load_controlnet_specs, validate_controlnet_specs
from cosmos_transfer1.diffusion.inference.preprocessors import Preprocessors
from cosmos_transfer1.diffusion.inference.world_generation_pipeline import (
    DiffusionControl2WorldGenerationPipeline,
    DistilledControl2WorldGenerationPipeline,
)
from cosmos_transfer1.utils import log, misc
from cosmos_transfer1.utils.combined_gif import create_gif
from cosmos_transfer1.utils.io import read_prompts_from_file, save_video

torch.enable_grad(False)
torch.serialization.add_safe_globals([BytesIO])


def parse_arguments() -> argparse.Namespace:
    parser = argparse.ArgumentParser(description="Control to world generation demo script", conflict_handler="resolve")

    # Add transfer specific arguments
    parser.add_argument(
        "--prompt",
        type=str,
        default="The video captures a stunning, photorealistic scene with remarkable attention to detail, giving it a lifelike appearance that is almost indistinguishable from reality. It appears to be from a high-budget 4K movie, showcasing ultra-high-definition quality with impeccable resolution.",
        help="prompt which the sampled video condition on",
    )
    parser.add_argument(
        "--negative_prompt",
        type=str,
        default="The video captures a game playing, with bad crappy graphics and cartoonish frames. It represents a recording of old outdated games. The lighting looks very fake. The textures are very raw and basic. The geometries are very primitive. The images are very pixelated and of poor CG quality. There are many subtitles in the footage. Overall, the video is unrealistic at all.",
        help="negative prompt which the sampled video condition on",
    )
    parser.add_argument(
        "--input_video_path",
        type=str,
        default="",
        help="Optional input RGB video path",
    )
    parser.add_argument(
        "--num_input_frames",
        type=int,
        default=1,
        help="Number of conditional frames for long video generation",
    )
    parser.add_argument("--sigma_max", type=float, default=70.0, help="sigma_max for partial denoising")
    parser.add_argument(
        "--blur_strength",
        type=str,
        default="medium",
        choices=["very_low", "low", "medium", "high", "very_high"],
        help="blur strength.",
    )
    parser.add_argument(
        "--canny_threshold",
        type=str,
        default="medium",
        choices=["very_low", "low", "medium", "high", "very_high"],
        help="blur strength of canny threshold applied to input. Lower means less blur or more detected edges, which means higher fidelity to input.",
    )
    parser.add_argument(
        "--controlnet_specs",
        type=str,
        help="Path to JSON file specifying multicontrolnet configurations",
        required=True,
    )
    parser.add_argument(
        "--is_av_sample", action="store_true", help="Whether the model is an driving post-training model"
    )
    parser.add_argument(
        "--checkpoint_dir", type=str, default="checkpoints", help="Base directory containing model checkpoints"
    )
    parser.add_argument(
        "--tokenizer_dir",
        type=str,
        default="Cosmos-Tokenize1-CV8x8x8-720p",
        help="Tokenizer weights directory relative to checkpoint_dir",
    )
    parser.add_argument(
        "--video_save_name",
        type=str,
        default="output",
        help="Output filename for generating a single video",
    )
    parser.add_argument(
        "--video_save_folder",
        type=str,
        default="outputs/",
        help="Output folder for generating a batch of videos",
    )
    parser.add_argument(
        "--batch_input_path",
        type=str,
        help="Path to a JSONL file of input prompts for generating a batch of videos",
    )
    parser.add_argument("--batch_size", type=int, default=1, help="Batch size")
    parser.add_argument("--num_steps", type=int, default=35, help="Number of diffusion sampling steps")
    parser.add_argument("--guidance", type=float, default=5, help="Classifier-free guidance scale value")
    parser.add_argument("--fps", type=int, default=24, help="FPS of the output video")
    parser.add_argument("--seed", type=int, default=1, help="Random seed")
    parser.add_argument("--num_gpus", type=int, default=1, help="Number of GPUs used to run inference in parallel.")
    parser.add_argument(
        "--offload_diffusion_transformer",
        action="store_true",
        help="Offload DiT after inference",
    )
    parser.add_argument(
        "--offload_text_encoder_model",
        action="store_true",
        help="Offload text encoder model after inference",
    )
    parser.add_argument(
        "--offload_guardrail_models",
        action="store_true",
        help="Offload guardrail models after inference",
    )
    parser.add_argument(
        "--upsample_prompt",
        action="store_true",
        help="Upsample prompt using Pixtral upsampler model",
    )
    parser.add_argument(
        "--offload_prompt_upsampler",
        action="store_true",
        help="Offload prompt upsampler model after inference",
    )
<<<<<<< HEAD
    parser.add_argument("--use_distilled", action="store_true", help="Use distilled ControlNet model variant")
=======
    parser.add_argument(
        "--cutoff_frame", type=int, default=-1, help="Cutoff frame between the past and future frames for AV model"
    )
    parser.add_argument(
        "--save_intermediates", action="store_true", help="Save intermediate videos from the diffusion steps"
    )
>>>>>>> 70c53b05

    cmd_args = parser.parse_args()

    # Load and parse JSON input
    control_inputs, json_args = load_controlnet_specs(cmd_args)

    log.info(f"control_inputs: {json.dumps(control_inputs, indent=4)}")
    log.info(f"args in json: {json.dumps(json_args, indent=4)}")
    # if parameters not set on command line, use the ones from the controlnet_specs
    # if both not set use command line defaults
    for key in json_args:
        if f"--{key}" not in sys.argv:
            setattr(cmd_args, key, json_args[key])

    log.info(f"final args: {json.dumps(vars(cmd_args), indent=4)}")

    return cmd_args, control_inputs


def demo(cfg, control_inputs):
    """Run control-to-world generation demo.

    This function handles the main control-to-world generation pipeline, including:
    - Setting up the random seed for reproducibility
    - Initializing the generation pipeline with the provided configuration
    - Processing single or multiple prompts/images/videos from input
    - Generating videos from prompts and images/videos
    - Saving the generated videos and corresponding prompts to disk

    Args:
        cfg (argparse.Namespace): Configuration namespace containing:
            - Model configuration (checkpoint paths, model settings)
            - Generation parameters (guidance, steps, dimensions)
            - Input/output settings (prompts/images/videos, save paths)
            - Performance options (model offloading settings)

    The function will save:
        - Generated MP4 video files
        - Text files containing the processed prompts

    If guardrails block the generation, a critical log message is displayed
    and the function continues to the next prompt if available.
    """

    control_inputs = validate_controlnet_specs(cfg, control_inputs)
    misc.set_random_seed(cfg.seed)

    device_rank = 0
    process_group = None
    if cfg.num_gpus > 1:
        from megatron.core import parallel_state

        from cosmos_transfer1.utils import distributed

        distributed.init()
        parallel_state.initialize_model_parallel(context_parallel_size=cfg.num_gpus)
        process_group = parallel_state.get_context_parallel_group()

        device_rank = distributed.get_rank(process_group)

    preprocessors = Preprocessors()

<<<<<<< HEAD
    if cfg.use_distilled:
        assert not cfg.is_av_sample
        checkpoint = EDGE2WORLD_CONTROLNET_DISTILLED_CHECKPOINT_PATH
        pipeline = DistilledControl2WorldGenerationPipeline(
            checkpoint_dir=cfg.checkpoint_dir,
            checkpoint_name=checkpoint,
            offload_network=cfg.offload_diffusion_transformer,
            offload_text_encoder_model=cfg.offload_text_encoder_model,
            offload_guardrail_models=cfg.offload_guardrail_models,
            guidance=cfg.guidance,
            num_steps=cfg.num_steps,
            fps=cfg.fps,
            seed=cfg.seed,
            num_input_frames=cfg.num_input_frames,
            control_inputs=control_inputs,
            sigma_max=cfg.sigma_max,
            blur_strength=cfg.blur_strength,
            canny_threshold=cfg.canny_threshold,
            upsample_prompt=cfg.upsample_prompt,
            offload_prompt_upsampler=cfg.offload_prompt_upsampler,
            process_group=process_group,
        )
    else:
        checkpoint = BASE_7B_CHECKPOINT_AV_SAMPLE_PATH if cfg.is_av_sample else BASE_7B_CHECKPOINT_PATH

        # Initialize transfer generation model pipeline
        pipeline = DiffusionControl2WorldGenerationPipeline(
            checkpoint_dir=cfg.checkpoint_dir,
            checkpoint_name=checkpoint,
            offload_network=cfg.offload_diffusion_transformer,
            offload_text_encoder_model=cfg.offload_text_encoder_model,
            offload_guardrail_models=cfg.offload_guardrail_models,
            guidance=cfg.guidance,
            num_steps=cfg.num_steps,
            fps=cfg.fps,
            seed=cfg.seed,
            num_input_frames=cfg.num_input_frames,
            control_inputs=control_inputs,
            sigma_max=cfg.sigma_max,
            blur_strength=cfg.blur_strength,
            canny_threshold=cfg.canny_threshold,
            upsample_prompt=cfg.upsample_prompt,
            offload_prompt_upsampler=cfg.offload_prompt_upsampler,
            process_group=process_group,
        )
=======
    checkpoint = BASE_7B_CHECKPOINT_AV_SAMPLE_PATH if cfg.is_av_sample else BASE_7B_CHECKPOINT_PATH

    # Initialize transfer generation model pipeline
    pipeline = DiffusionControl2WorldGenerationPipeline(
        checkpoint_dir=cfg.checkpoint_dir,
        checkpoint_name=checkpoint,
        offload_network=cfg.offload_diffusion_transformer,
        offload_text_encoder_model=cfg.offload_text_encoder_model,
        offload_guardrail_models=cfg.offload_guardrail_models,
        guidance=cfg.guidance,
        num_steps=cfg.num_steps,
        fps=cfg.fps,
        seed=cfg.seed,
        num_input_frames=cfg.num_input_frames,
        control_inputs=control_inputs,
        sigma_max=cfg.sigma_max,
        blur_strength=cfg.blur_strength,
        canny_threshold=cfg.canny_threshold,
        upsample_prompt=cfg.upsample_prompt,
        offload_prompt_upsampler=cfg.offload_prompt_upsampler,
        process_group=process_group,
        cutoff_frame=cfg.cutoff_frame,
    )
>>>>>>> 70c53b05

    if cfg.batch_input_path:
        log.info(f"Reading batch inputs from path: {cfg.batch_input_path}")
        prompts = read_prompts_from_file(cfg.batch_input_path)
    else:
        # Single prompt case
        prompts = [{"prompt": cfg.prompt, "visual_input": cfg.input_video_path}]

    batch_size = cfg.batch_size if hasattr(cfg, "batch_size") else 1
    if any("upscale" in control_input for control_input in control_inputs) and batch_size > 1:
        batch_size = 1
        log.info("Setting batch_size=1 as upscale does not support batch generation")
    os.makedirs(cfg.video_save_folder, exist_ok=True)
    for batch_start in range(0, len(prompts), batch_size):
        # Get current batch
        batch_prompts = prompts[batch_start : batch_start + batch_size]
        actual_batch_size = len(batch_prompts)
        # Extract batch data
        batch_prompt_texts = [p.get("prompt", None) for p in batch_prompts]
        batch_video_paths = [p.get("visual_input", None) for p in batch_prompts]

        batch_control_inputs = []
        for i, input_dict in enumerate(batch_prompts):
            current_prompt = input_dict.get("prompt", None)
            current_video_path = input_dict.get("visual_input", None)

            if cfg.batch_input_path:
                video_save_subfolder = os.path.join(cfg.video_save_folder, f"video_{batch_start+i}")
                os.makedirs(video_save_subfolder, exist_ok=True)
            else:
                video_save_subfolder = cfg.video_save_folder

            current_control_inputs = copy.deepcopy(control_inputs)
            if "control_overrides" in input_dict:
                for hint_key, override in input_dict["control_overrides"].items():
                    if hint_key in current_control_inputs:
                        current_control_inputs[hint_key].update(override)
                    else:
                        log.warning(f"Ignoring unknown control key in override: {hint_key}")

            # if control inputs are not provided, run respective preprocessor (for seg and depth)
            log.info("running preprocessor")
            preprocessors(
                current_video_path,
                current_prompt,
                current_control_inputs,
                video_save_subfolder,
                cfg.regional_prompts if hasattr(cfg, "regional_prompts") else None,
            )
            batch_control_inputs.append(current_control_inputs)

        regional_prompts = []
        region_definitions = []
        if hasattr(cfg, "regional_prompts") and cfg.regional_prompts:
            log.info(f"regional_prompts: {cfg.regional_prompts}")
            for regional_prompt in cfg.regional_prompts:
                regional_prompts.append(regional_prompt["prompt"])
                if "region_definitions_path" in regional_prompt:
                    log.info(f"region_definitions_path: {regional_prompt['region_definitions_path']}")
                    region_definition_path = regional_prompt["region_definitions_path"]
                    if isinstance(region_definition_path, str) and region_definition_path.endswith(".json"):
                        with open(region_definition_path, "r") as f:
                            region_definitions_json = json.load(f)
                        region_definitions.extend(region_definitions_json)
                    else:
                        region_definitions.append(region_definition_path)

        if hasattr(pipeline, "regional_prompts"):
            pipeline.regional_prompts = regional_prompts
        if hasattr(pipeline, "region_definitions"):
            pipeline.region_definitions = region_definitions

        # Generate videos in batch
        batch_outputs = pipeline.generate(
            prompt=batch_prompt_texts,
            video_path=batch_video_paths,
            negative_prompt=cfg.negative_prompt,
            control_inputs=batch_control_inputs,
            save_folder=video_save_subfolder,
            batch_size=actual_batch_size,
        )
        if batch_outputs is None:
            log.critical("Guardrail blocked generation for entire batch.")
            continue
<<<<<<< HEAD
=======
        video, intermediate_videos, prompt = generated_output

        if cfg.batch_input_path:
            video_save_path = os.path.join(video_save_subfolder, "output.mp4")
            prompt_save_path = os.path.join(video_save_subfolder, "prompt.txt")
        else:
            video_save_path = os.path.join(cfg.video_save_folder, f"{cfg.video_save_name}.mp4")
            prompt_save_path = os.path.join(cfg.video_save_folder, f"{cfg.video_save_name}.txt")

        if device_rank == 0:
            # Save video
            os.makedirs(os.path.dirname(video_save_path), exist_ok=True)
            save_video(
                video=video,
                fps=cfg.fps,
                H=video.shape[1],
                W=video.shape[2],
                video_save_quality=5,
                video_save_path=video_save_path,
            )

            if cfg.save_intermediates:
                for i in range(len(intermediate_videos)):
                    intermediate_video_save_folder = os.path.join(cfg.video_save_folder, cfg.video_save_name)
                    intermediate_video_save_path = os.path.join(intermediate_video_save_folder, f"intermediate_{i}.mp4")
                    os.makedirs(intermediate_video_save_folder, exist_ok=True)
                    save_video(
                        video=intermediate_videos[i],
                        fps=cfg.fps,
                        H=intermediate_videos[i].shape[1],
                        W=intermediate_videos[i].shape[2],
                        video_save_quality=5,
                        video_save_path=intermediate_video_save_path,
                    )
                # Create GIF of intermediate videos
                create_gif(
                    intermediate_video_save_folder,
                    os.path.join(intermediate_video_save_folder, "diffusion_intermediates.gif"),
                    (1080, 720),
                    10,
                )

            # Save prompt to text file alongside video
            with open(prompt_save_path, "wb") as f:
                f.write(prompt.encode("utf-8"))
>>>>>>> 70c53b05

        videos, final_prompts = batch_outputs
        for i, (video, prompt) in enumerate(zip(videos, final_prompts)):
            if cfg.batch_input_path:
                video_save_subfolder = os.path.join(cfg.video_save_folder, f"video_{batch_start+i}")
                video_save_path = os.path.join(video_save_subfolder, "output.mp4")
                prompt_save_path = os.path.join(video_save_subfolder, "prompt.txt")
            else:
                video_save_path = os.path.join(cfg.video_save_folder, f"{cfg.video_save_name}.mp4")
                prompt_save_path = os.path.join(cfg.video_save_folder, f"{cfg.video_save_name}.txt")
            # Save video and prompt
            if device_rank == 0:
                os.makedirs(os.path.dirname(video_save_path), exist_ok=True)
                save_video(
                    video=video,
                    fps=cfg.fps,
                    H=video.shape[1],
                    W=video.shape[2],
                    video_save_quality=5,
                    video_save_path=video_save_path,
                )

                # Save prompt to text file alongside video
                with open(prompt_save_path, "wb") as f:
                    f.write(prompt.encode("utf-8"))

                log.info(f"Saved video to {video_save_path}")
                log.info(f"Saved prompt to {prompt_save_path}")

    # clean up properly
    if cfg.num_gpus > 1:
        parallel_state.destroy_model_parallel()
        import torch.distributed as dist

        dist.destroy_process_group()


if __name__ == "__main__":
    args, control_inputs = parse_arguments()
    demo(args, control_inputs)<|MERGE_RESOLUTION|>--- conflicted
+++ resolved
@@ -71,6 +71,7 @@
         type=int,
         default=1,
         help="Number of conditional frames for long video generation",
+        choices=[1],
     )
     parser.add_argument("--sigma_max", type=float, default=70.0, help="sigma_max for partial denoising")
     parser.add_argument(
@@ -153,16 +154,13 @@
         action="store_true",
         help="Offload prompt upsampler model after inference",
     )
-<<<<<<< HEAD
     parser.add_argument("--use_distilled", action="store_true", help="Use distilled ControlNet model variant")
-=======
     parser.add_argument(
         "--cutoff_frame", type=int, default=-1, help="Cutoff frame between the past and future frames for AV model"
     )
     parser.add_argument(
         "--save_intermediates", action="store_true", help="Save intermediate videos from the diffusion steps"
     )
->>>>>>> 70c53b05
 
     cmd_args = parser.parse_args()
 
@@ -225,7 +223,6 @@
 
     preprocessors = Preprocessors()
 
-<<<<<<< HEAD
     if cfg.use_distilled:
         assert not cfg.is_av_sample
         checkpoint = EDGE2WORLD_CONTROLNET_DISTILLED_CHECKPOINT_PATH
@@ -247,6 +244,7 @@
             upsample_prompt=cfg.upsample_prompt,
             offload_prompt_upsampler=cfg.offload_prompt_upsampler,
             process_group=process_group,
+            cutoff_frame=cfg.cutoff_frame,
         )
     else:
         checkpoint = BASE_7B_CHECKPOINT_AV_SAMPLE_PATH if cfg.is_av_sample else BASE_7B_CHECKPOINT_PATH
@@ -270,32 +268,8 @@
             upsample_prompt=cfg.upsample_prompt,
             offload_prompt_upsampler=cfg.offload_prompt_upsampler,
             process_group=process_group,
-        )
-=======
-    checkpoint = BASE_7B_CHECKPOINT_AV_SAMPLE_PATH if cfg.is_av_sample else BASE_7B_CHECKPOINT_PATH
-
-    # Initialize transfer generation model pipeline
-    pipeline = DiffusionControl2WorldGenerationPipeline(
-        checkpoint_dir=cfg.checkpoint_dir,
-        checkpoint_name=checkpoint,
-        offload_network=cfg.offload_diffusion_transformer,
-        offload_text_encoder_model=cfg.offload_text_encoder_model,
-        offload_guardrail_models=cfg.offload_guardrail_models,
-        guidance=cfg.guidance,
-        num_steps=cfg.num_steps,
-        fps=cfg.fps,
-        seed=cfg.seed,
-        num_input_frames=cfg.num_input_frames,
-        control_inputs=control_inputs,
-        sigma_max=cfg.sigma_max,
-        blur_strength=cfg.blur_strength,
-        canny_threshold=cfg.canny_threshold,
-        upsample_prompt=cfg.upsample_prompt,
-        offload_prompt_upsampler=cfg.offload_prompt_upsampler,
-        process_group=process_group,
-        cutoff_frame=cfg.cutoff_frame,
-    )
->>>>>>> 70c53b05
+            cutoff_frame=cfg.cutoff_frame,
+    )
 
     if cfg.batch_input_path:
         log.info(f"Reading batch inputs from path: {cfg.batch_input_path}")
@@ -380,57 +354,9 @@
         if batch_outputs is None:
             log.critical("Guardrail blocked generation for entire batch.")
             continue
-<<<<<<< HEAD
-=======
-        video, intermediate_videos, prompt = generated_output
-
-        if cfg.batch_input_path:
-            video_save_path = os.path.join(video_save_subfolder, "output.mp4")
-            prompt_save_path = os.path.join(video_save_subfolder, "prompt.txt")
-        else:
-            video_save_path = os.path.join(cfg.video_save_folder, f"{cfg.video_save_name}.mp4")
-            prompt_save_path = os.path.join(cfg.video_save_folder, f"{cfg.video_save_name}.txt")
-
-        if device_rank == 0:
-            # Save video
-            os.makedirs(os.path.dirname(video_save_path), exist_ok=True)
-            save_video(
-                video=video,
-                fps=cfg.fps,
-                H=video.shape[1],
-                W=video.shape[2],
-                video_save_quality=5,
-                video_save_path=video_save_path,
-            )
-
-            if cfg.save_intermediates:
-                for i in range(len(intermediate_videos)):
-                    intermediate_video_save_folder = os.path.join(cfg.video_save_folder, cfg.video_save_name)
-                    intermediate_video_save_path = os.path.join(intermediate_video_save_folder, f"intermediate_{i}.mp4")
-                    os.makedirs(intermediate_video_save_folder, exist_ok=True)
-                    save_video(
-                        video=intermediate_videos[i],
-                        fps=cfg.fps,
-                        H=intermediate_videos[i].shape[1],
-                        W=intermediate_videos[i].shape[2],
-                        video_save_quality=5,
-                        video_save_path=intermediate_video_save_path,
-                    )
-                # Create GIF of intermediate videos
-                create_gif(
-                    intermediate_video_save_folder,
-                    os.path.join(intermediate_video_save_folder, "diffusion_intermediates.gif"),
-                    (1080, 720),
-                    10,
-                )
-
-            # Save prompt to text file alongside video
-            with open(prompt_save_path, "wb") as f:
-                f.write(prompt.encode("utf-8"))
->>>>>>> 70c53b05
-
-        videos, final_prompts = batch_outputs
-        for i, (video, prompt) in enumerate(zip(videos, final_prompts)):
+
+        videos, intermediate_videos, final_prompts = batch_outputs
+        for i, (video, intermediate_video, prompt) in enumerate(zip(videos, intermediate_videos, final_prompts)):
             if cfg.batch_input_path:
                 video_save_subfolder = os.path.join(cfg.video_save_folder, f"video_{batch_start+i}")
                 video_save_path = os.path.join(video_save_subfolder, "output.mp4")
@@ -450,6 +376,27 @@
                     video_save_path=video_save_path,
                 )
 
+                if cfg.save_intermediates:
+                    for i in range(len(intermediate_video)):
+                        intermediate_video_save_folder = os.path.join(cfg.video_save_folder, cfg.video_save_name)
+                        intermediate_video_save_path = os.path.join(intermediate_video_save_folder, f"intermediate_{i}.mp4")
+                        os.makedirs(intermediate_video_save_folder, exist_ok=True)
+                        save_video(
+                            video=intermediate_videos[i],
+                            fps=cfg.fps,
+                            H=intermediate_videos[i].shape[1],
+                            W=intermediate_videos[i].shape[2],
+                            video_save_quality=5,
+                            video_save_path=intermediate_video_save_path,
+                        )
+                # Create GIF of intermediate videos
+                create_gif(
+                    intermediate_video_save_folder,
+                    os.path.join(intermediate_video_save_folder, "diffusion_intermediates.gif"),
+                    (1080, 720),
+                    10,
+                )
+
                 # Save prompt to text file alongside video
                 with open(prompt_save_path, "wb") as f:
                     f.write(prompt.encode("utf-8"))
